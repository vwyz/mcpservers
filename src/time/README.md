--- conflicted
+++ resolved
@@ -60,19 +60,12 @@
 <summary>Using docker</summary>
 
 ```json
-<<<<<<< HEAD
-"mcpServers": {
-  "time": {
-    "command": "docker",
-    "args": ["run", "-i", "--rm", "-e", "LOCAL_TIMEZONE", "mcp/time"]
-=======
 {
   "mcpServers": {
     "time": {
       "command": "docker",
-      "args": ["run", "-i", "--rm", "mcp/time"]
-    }
->>>>>>> 503202b2
+      "args": ["run", "-i", "--rm", "-e", "LOCAL_TIMEZONE", "mcp/time"]
+    }
   }
 }
 ```
